--- conflicted
+++ resolved
@@ -1,23 +1,11 @@
 import pygame
 from core.state import State
-<<<<<<< HEAD
 from core.map_parser import parse_map
 
 import sys
 
 
 TILE_SIZE = 64
-=======
-import core.algorithms as alg
-
-class Node:
-    def __init__(self, state, parent=None, action=None, cost=0, heuristic=0):
-        self.state = state
-        self.parent = parent
-        self.action = action
-        self.cost = cost
-        self.heuristic = heuristic
->>>>>>> fb0120f5
 
 
 
@@ -54,24 +42,9 @@
     screen.blit(images['@'], (player[0] * tile_size, player[1] * tile_size))
 
 
-def draw_menu(screen, font, menu_options, selected_option):
-    screen.fill((0, 0, 0))
-    for i, option in enumerate(menu_options):
-        color = (255, 255, 255) if i == selected_option else (100, 100, 100)
-        draw_text(screen, option, font, color, (100, 100 + i * 40))
-    pygame.display.flip()
-
-def draw_text(screen, text, font, color, position):
-    text_surface = font.render(text, True, color)
-    screen.blit(text_surface, position)
-
-def read_board_from_file(file_path):
-    with open(file_path, 'r') as file:
-        return [list(line.strip()) for line in file.readlines()]
 
 def main():
     pygame.init()
-<<<<<<< HEAD
     map_data = parse_map(sys.argv[1])
     map_width = map_data['width']
     map_height = map_data['height']
@@ -84,54 +57,12 @@
     clock = pygame.time.Clock()
     running = True
     
-=======
-    tile_size = 36
-    board_file_path = 'test/test_4'
-    initial_board = read_board_from_file(board_file_path)
-    solve_functions = [alg.bfs, alg.dfs]
-    menu_active = False
-    menu_options = ["BFS", "DFS"]
-    selected_option = 0
-
-    min_width = 8
-    min_height = 10
-    
-    num_rows = max(len(initial_board), min_height)
-    num_cols = max(max(len(row) for row in initial_board), min_width)
-    width, height = num_cols * tile_size, num_rows * tile_size
-    
-    screen = pygame.display.set_mode((width, height))
-    images = load_images(tile_size)
-
-    font = pygame.font.Font(None, 36)  # None uses the default font, 36 is the font size
-        
-    running = True
-    clock = pygame.time.Clock()
-
-    def reset_game():
-        return State([list(row) for row in initial_board])
-
-    game_state = reset_game()
-
-    menu_active = False
-    menu_options = ["BFS", "DFS"]
-    selected_option = 0
-
-    # Array of functions corresponding to the menu options
-    solve_functions = [alg.bfs, alg.dfs]
-
-    # Initialize solving and other variables
-    solving = False
-    solution_steps = []
-    step_index = 0
->>>>>>> fb0120f5
 
     while running:
         for event in pygame.event.get():
             if event.type == pygame.QUIT or (event.type == pygame.KEYDOWN and event.key == pygame.K_ESCAPE):
                 running = False
             elif event.type == pygame.KEYDOWN:
-<<<<<<< HEAD
                 if event.key == pygame.K_DOWN:
                     new_state = game_state.move_player(0, 1)
                     if new_state:
@@ -151,52 +82,6 @@
                 
         draw_board(screen, game_state, images, TILE_SIZE, map_width, map_height)
         pygame.display.flip()
-=======
-                if event.key == pygame.K_e:
-                    menu_active = not menu_active
-                elif menu_active:
-                    if event.key == pygame.K_UP:
-                        selected_option = (selected_option - 1) % len(menu_options)
-                    elif event.key == pygame.K_DOWN:
-                        selected_option = (selected_option + 1) % len(menu_options)
-                    elif event.key == pygame.K_RETURN:
-                        print(f"Selected option: {menu_options[selected_option]}")
-                        solution_steps = solve_functions[selected_option](game_state)
-                        step_index = 0
-                        solving = True
-                        menu_active = False
-                else:
-                    if event.key == pygame.K_LEFT:
-                        game_state.move_player(-1, 0)
-                    elif event.key == pygame.K_RIGHT:
-                        game_state.move_player(1, 0)
-                    elif event.key == pygame.K_UP:
-                        game_state.move_player(0, -1)
-                    elif event.key == pygame.K_DOWN:
-                        game_state.move_player(0, 1)
-                    elif event.key == pygame.K_r:
-                        game_state = reset_game()
-                    elif event.key == pygame.K_p:
-                        game_state.undo_box_action()
-                    if game_state.is_solved():
-                        print('You won!')
-                        running = False
-
-        if menu_active:
-            draw_menu(screen, font, menu_options, selected_option)
-        else:
-            if solving and step_index < len(solution_steps):
-                action = solution_steps[step_index]
-                game_state.move_player(action[0], action[1])
-                step_index += 1
-                if step_index >= len(solution_steps):
-                    solving = False
-            draw_board(screen, game_state, images, tile_size)
-            draw_text(screen, "Press 'p' to undo", font, (255, 255, 255), (10, height-30))
-            draw_text(screen, "Press 'r' to reset", font, (255, 255, 255), (10, height-60))
-            draw_text(screen, "Press 'e' to open menu", font, (255, 255, 255), (10, height-90))
-            pygame.display.flip()
->>>>>>> fb0120f5
         clock.tick(60)
 
     pygame.quit()
