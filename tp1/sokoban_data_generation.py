--- conflicted
+++ resolved
@@ -25,10 +25,7 @@
     "A_STAR": a_star,
     "GREEDY_LOCAL": greedy_local,
     "GREEDY_GLOBAL": greedy_global,
-<<<<<<< HEAD
-=======
 
->>>>>>> fdeae719
 }
 
 # Map user input to the corresponding heuristic class
