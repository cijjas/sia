--- conflicted
+++ resolved
@@ -34,13 +34,8 @@
     "Manhattan2": ManhattanDistance2(),
     "Manhattan3": ManhattanDistance3(),
     "Euclidean": EuclideanDistance(),
-<<<<<<< HEAD
     "Deadlock": Deadlock()
     #"DeadlockCorner": DeadlockCorner()
-=======
-    "DeadlockCorner": DeadlockCorner(),
-    "Deadlock": Deadlock()
->>>>>>> e3c12890
 }
 
 def create_data_set(maps, algorithm_configs, iterations_for_average, csv_file_name):
