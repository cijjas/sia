import json
import csv
import sys
import os
import time
from core.heuristics import *
from core.utils.map_parser import parse_map
from core.algorithms.a_star import a_star
from core.algorithms.bfs import bfs
from core.algorithms.dfs import dfs
from core.algorithms.greedy_local import greedy_local
from core.algorithms.greedy_global import greedy_global
from core.models.state import State
from core.models.node import Node
import pandas as pd
import matplotlib.pyplot as plt

MAPS_PATH = "./maps"
OUTPUT_DIR = "output"

# Map user input to the corresponding functions
algorithm_map = {
    "BFS": bfs,
    "DFS": dfs,
    "A_STAR": a_star,
    "GREEDY_LOCAL": greedy_local,
    "GREEDY_GLOBAL": greedy_global,

}

# Map user input to the corresponding heuristic class
heuristics_map = {
    "Manhattan1": ManhattanDistance1(),
    "Manhattan2": ManhattanDistance2(),
    "Manhattan3": ManhattanDistance3(),
    "Euclidean": EuclideanDistance(),
<<<<<<< HEAD
    "DeadlockCorner": DeadlockCorner(),
    "Deadlock": Deadlock(),
    "Smarthattan": Smarthattan(),
    "Inadmissible": Inadmissible(),
=======
    "Deadlock": Deadlock()
    #"DeadlockCorner": DeadlockCorner()
>>>>>>> ab8917fd
}

def create_data_set(maps, algorithm_configs, iterations_for_average, csv_file_name):
    total_executions = len(maps) * len(algorithm_configs) * iterations_for_average
    current_execution = 0

    with open(f'{OUTPUT_DIR}/{csv_file_name}', mode='w', newline='') as file:
        writer = csv.writer(file)
        csv_header = ['map', 'algorithm', 'heuristics_used', 'iteration', 'execution_time', 'expanded_nodes', 'frontier_nodes', 'success_or_failure', 'cost']

        writer.writerow(csv_header)

        for m in maps:
            map_data = parse_map(f'{MAPS_PATH}/{m}')
            initial_state = State(map_data['walls'], map_data['goals'], map_data['boxes'], map_data['player'], map_data['spaces'])
            initial_state.init_deadlock_areas()
            initial_node = Node(initial_state, None, None, 0)

            for algo_config in algorithm_configs:
                algorithm_name = algo_config['name']
                heuristics = [heuristics_map[h] for h in algo_config['heuristics']]
                algorithm_function = algorithm_map.get(algorithm_name)

                if algorithm_function is None:
                    print(f"Invalid Algorithm: {algorithm_name}")
                    sys.exit(1)

                for i in range(iterations_for_average):
                    start_time = time.time()

                    if algorithm_name in ["A_STAR", "GREEDY_LOCAL", "GREEDY_GLOBAL"]:
                        solution_path, expanded_nodes, frontier_nodes = algorithm_function(initial_node, heuristics)
                    else:
                        solution_path, expanded_nodes, frontier_nodes = algorithm_function(initial_node)

                    execution_time = time.time() - start_time
                    row = [
                        m.split('.')[0],
                        algorithm_name,
                        "- ".join(str(h) if h is not None else "-" for h in heuristics),
                        i + 1, execution_time,
                        expanded_nodes,
                        frontier_nodes,
                        "SUCCESS" if solution_path is not None else "FAILURE",
                        len(solution_path) if solution_path else 0
                    ]
                    writer.writerow(row)

                    current_execution += 1
                    print(f"Progress: {current_execution}/{total_executions} executions completed ({(current_execution / total_executions) * 100:.2f}%)")

def create_comparison_data_set(map, algorithm_config, heuristics, iterations_for_average, csv_file_name):
    """ Create a data set for comparing heuristics under the same algorithm and map """
    total_executions = len(heuristics) * iterations_for_average
    current_execution = 0

    with open(f'{OUTPUT_DIR}/{csv_file_name}', mode='w', newline='') as file:
        writer = csv.writer(file)
        csv_header = ['map', 'algorithm', 'heuristics_used', 'iteration', 'execution_time', 'expanded_nodes', 'frontier_nodes', 'success_or_failure', 'cost']

        writer.writerow(csv_header)

        map_data = parse_map(f'{MAPS_PATH}/{map}')
        initial_state = State(map_data['walls'], map_data['goals'], map_data['boxes'], map_data['player'], map_data['spaces'])
        initial_state.init_deadlock_areas()
        initial_node = Node(initial_state, None, None, 0)

        algorithm_name = algorithm_config['name']
        algorithm_function = algorithm_map.get(algorithm_name)

        if algorithm_function is None:
            print(f"Invalid Algorithm: {algorithm_name}")
            sys.exit(1)

        for h in heuristics:
            for i in range(iterations_for_average):
                start_time = time.time()

                if algorithm_name in ["A_STAR", "GREEDY_LOCAL", "GREEDY_GLOBAL"]:
                    solution_path, expanded_nodes, frontier_nodes = algorithm_function(initial_node, [h])
                else:
                    solution_path, expanded_nodes, frontier_nodes = algorithm_function(initial_node)

                execution_time = time.time() - start_time
                row = [
                    map.split('.')[0],
                    algorithm_name,
                    str(h),
                    i + 1, execution_time,
                    expanded_nodes,
                    frontier_nodes,
                    "SUCCESS" if solution_path is not None else "FAILURE",
                    len(solution_path) if solution_path else 0
                ]
                writer.writerow(row)

                current_execution += 1
                print(f"Progress: {current_execution}/{total_executions} executions completed ({(current_execution / total_executions) * 100:.2f}%)")


def main():
    if len(sys.argv) != 2:
        print("Choose a config file!")
        sys.exit(1)

    with open(sys.argv[1], "r") as f:
        config = json.load(f)

        executions = config['executions']
        for exec_config in executions:
            name = exec_config['output_file']
            data_gen = exec_config['data_generation']
            maps = data_gen['maps']
            algorithm_configs = data_gen['algorithms']
            iterations_for_average = data_gen['iterations_for_average']

            if 'compare' in exec_config['data_generation']:
                compare = exec_config['data_generation']['compare']
                if compare:
                    heuristics_name = algorithm_configs[0].get('heuristics', [])
                    heuristics = [heuristics_map[h] for h in heuristics_name]
                    create_comparison_data_set(maps[0], algorithm_configs[0], heuristics, iterations_for_average, name)
            else:
                create_data_set(maps, algorithm_configs, iterations_for_average, name)

    print("Data generation completed!")

if __name__ == "__main__":
    main()<|MERGE_RESOLUTION|>--- conflicted
+++ resolved
@@ -34,15 +34,9 @@
     "Manhattan2": ManhattanDistance2(),
     "Manhattan3": ManhattanDistance3(),
     "Euclidean": EuclideanDistance(),
-<<<<<<< HEAD
-    "DeadlockCorner": DeadlockCorner(),
     "Deadlock": Deadlock(),
     "Smarthattan": Smarthattan(),
     "Inadmissible": Inadmissible(),
-=======
-    "Deadlock": Deadlock()
-    #"DeadlockCorner": DeadlockCorner()
->>>>>>> ab8917fd
 }
 
 def create_data_set(maps, algorithm_configs, iterations_for_average, csv_file_name):
