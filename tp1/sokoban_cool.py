--- conflicted
+++ resolved
@@ -292,16 +292,10 @@
     map_data = parse_map(map_txt)
     default_tile_size = think_tile_size(map_data['width'], map_data['height'])
 
-<<<<<<< HEAD
     images = load_images(default_tile_size)
-    initial_state = State(map_data['walls'], map_data['goals'], map_data['boxes'], map_data['player'], map_data['spaces'])
-    initial_state.init_deadlock_areas()
-=======
-    images = load_images(default_tile_size, "minecraft")
     board = Board(map_data['walls'], map_data['goals'], map_data['spaces'], set())
     board.init_deadlock_areas(map_data['boxes'], map_data['player'])
     initial_state = State(map_data['boxes'], map_data['player'], board)
->>>>>>> 1ea925fe
 
     current_state = initial_state
     algorithm_finished = False
