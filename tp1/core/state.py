--- conflicted
+++ resolved
@@ -6,51 +6,11 @@
         self.player = player
         self._hash_value = None
 
-<<<<<<< HEAD
-    def retrieve(self, x, y) -> str:
-        if (x, y) in self.walls: # O(1)
-            return 'wall'
-        elif (x, y) in self.goals:
-            return 'goal'
-        elif (x, y) in self.boxes:
-            return 'box'
-        elif (x, y) == self.player:
-            return 'player'
-        else:
-            return None
-
-    def is_in_corner(self, x, y):
-        north = self.retrieve(x, y - 1)
-        south = self.retrieve(x, y + 1)
-        east = self.retrieve(x + 1, y)
-        west = self.retrieve(x - 1, y)
-
-        # we define a a circular list to check the corners
-        neighbors = [north, east, south, west]
-
-        # if there are two walls in a row, we have a corner
-        for i in range(4):
-            if neighbors[i%4] == 'wall' and neighbors[(i + 1)%4] == 'wall':
-                return True
-=======
->>>>>>> 19178bc0
 
     def __eq__(self, other):
         return self.boxes == other.boxes and self.player == other.player
 
     def __hash__(self):
-<<<<<<< HEAD
-        return hash((tuple(self.boxes), self.player))
-
-    def __str__(self):
-        objects = {
-            'walls': self.walls,
-            'goals': self.goals,
-            'boxes': self.boxes,
-            'player': self.player
-        }
-        return str(objects)
-=======
         if self._hash_value is None:
             self._hash_value = hash((tuple(self.boxes), self.player))
         return self._hash_value
@@ -72,7 +32,6 @@
                     print(' ', end='')
             print()
 
->>>>>>> 19178bc0
 
     def can_move(self, dx, dy):
         x, y = self.player
@@ -106,12 +65,6 @@
             if self.can_move(dx, dy):
                 states.append(self.move_player(dx, dy))
                 actions.append((dx, dy))
-<<<<<<< HEAD
-        return actions
-
-    def __str__(self):
-        return f'State (\'{self.boxes}\', {self.player})'
-=======
         return actions, states
 
     def __str__(self):
@@ -129,5 +82,4 @@
                    ((x, y - 1) in self.walls or (x, y + 1) in self.walls):
                     return True
         return False
-    
->>>>>>> 19178bc0
+    