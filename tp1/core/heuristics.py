--- conflicted
+++ resolved
@@ -96,34 +96,6 @@
 class DeadlockWall(Heuristic):
 
     def __call__(self, state: State) -> float:
-<<<<<<< HEAD
         if state.is_deadlock():
             return float('inf')
-        return MinManhattan()(state)
-
-class MinManhattanBetweenPlayerAndBox(Heuristic):
-    """ Returns the sum of the manhattan distances between each player and its closest box """
-    def __call__(self, state: State) -> float:
-        total_distance = 0
-        for box in state.boxes:
-            min_distance = float('inf')
-            for player in state.player:
-                distance = manhattan(box, player)
-                if distance < min_distance:
-                    min_distance = distance
-            total_distance += min_distance
-        return total_distance
-
-
-def heuristic_combinator(node, heuristics):
-    return max(heuristic(node.state) for heuristic in heuristics)
-=======
-        # if a box is next to a wall
-        if not state.any_box_next_to_wall():
-            return
-
-        for box, wall in state.get_boxes_next_to_wall():
-            if state.no_salvation_from_wall(box, wall):
-                return float('inf')
-        return 0
->>>>>>> d3bd2b36
+        return ManhattanDistance1()(state)