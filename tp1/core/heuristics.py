from core.models.state import State
from core.models.node import Node
from abc import ABC, abstractmethod

def manhattan(a, b):
    return abs(a[0] - b[0]) + abs(a[1] - b[1])

def euclidean(a, b):
    return ((a[0] - b[0])**2 + (a[1] - b[1])**2)**0.5

def heuristic_combinator(node, heuristics):
    return max(heuristic(node.state) for heuristic in heuristics)

class Heuristic(ABC):
    @abstractmethod
    def __call__(self, state: State) -> float:
        pass

    def __str__(self):
        return self.__class__.__name__

# Calculates the sum of the manhattan distances between the boxes and their closest target
class ManhattanDistance1(Heuristic):
    def __call__(self, state: State) -> float:
        total_distance = 0
        for box in state.boxes:
            min_for_box = float('inf')
            for goal in state.board.goals:
                box_to_goal_distance = manhattan(box, goal)
                if box_to_goal_distance < min_for_box:
                    min_for_box = box_to_goal_distance
            total_distance += min_for_box
        return total_distance

# Calculates the sum of the manhattan distances to the closest box and the distances from each box to their closest target
class ManhattanDistance2(Heuristic):
    def __call__(self, state: State) -> float:
        total_distance = 0
        min_for_a_box = float('inf')

        for box in state.boxes:
            if box in state.goals:
                continue
            player_to_box_distance = manhattan(box, state.player) - 1 # el -1 viene de la distancia a tocar la caja
            if player_to_box_distance < min_for_a_box:
                min_for_a_box = player_to_box_distance

        for box in state.boxes:
            if box in state.goals:
                continue
            min_for_box = float('inf')
            for goal in state.board.goals:
                box_to_goal_distance = manhattan(box, goal)
                if box_to_goal_distance < min_for_box:
                    min_for_box = box_to_goal_distance
            total_distance += min_for_box

        return total_distance + (min_for_a_box if min_for_a_box < float('inf') else 0)


# Esta funcion penaliza fuertemente si se quiere mover la caja contra una pared
def wall_and_path_penalty( state, box):
    penalty = 0
    for direction in [(0, 1), (1, 0), (0, -1), (-1, 0)]: 
        adjacent = (box[0] + direction[0], box[1] + direction[1])
        if adjacent in state.board.walls:
            penalty += 2  
    return penalty

class Smarthattan(Heuristic):
    def __call__(self, state: State) -> float:
        total_distance = 0
        min_player_to_box = float('inf')

        for box in state.boxes:
            if box in state.goals:
                continue
            player_to_box_distance = manhattan(box, state.player)
            if player_to_box_distance < min_player_to_box:
                min_player_to_box = player_to_box_distance

        for box in state.boxes:
            if box in state.goals:
                continue
            min_box_to_goal = float('inf')
            for goal in state.board.goals:
                box_to_goal_distance = manhattan(box, goal)

                # Agregarle un changüi si están en la misma fila o columna
                if (goal[0] == box[0] and state.player[0] == box[0]) or (goal[1] == box[1] and state.player[1] == box[1]):
                    box_to_goal_distance -= 1  

                total_distance += wall_and_path_penalty(state, box)
                if box_to_goal_distance < min_box_to_goal:
                    min_box_to_goal = box_to_goal_distance

            total_distance += min_box_to_goal
        
        return total_distance + (min_player_to_box if min_player_to_box < float('inf') else 0)
    
# Calculates the sum of the manhattan distance to the closest box, and from the box the closest distance to a target
class ManhattanDistance3(Heuristic):
    def __call__(self, state: State) -> float:
        min_box, min_for_a_box = (None, float('inf'))

        for box in state.boxes:
            if box in state.goals:
                continue 
            player_to_box_distance = manhattan(box, state.player) - 1  
            if player_to_box_distance < min_for_a_box:
                min_box, min_for_a_box = box, player_to_box_distance

        min_for_a_box = min_for_a_box if min_for_a_box < float('inf') else 0

        min_for_target = float('inf')
<<<<<<< HEAD
        if min_box is not None:  
            for goal in state.goals:
                box_to_goal_distance = manhattan(min_box, goal)
                if box_to_goal_distance < min_for_target:
                    min_for_target = box_to_goal_distance

        min_for_target = min_for_target if min_for_target < float('inf') else 0

        return min_for_a_box + min_for_target
=======
        for goal in state.board.goals:
            box_to_goal_distance = manhattan(min_box, goal)
            if box_to_goal_distance < min_for_target:
                min_for_target = box_to_goal_distance
>>>>>>> 1ea925fe


# Calculates the sum of the euclidean distances between the boxes and their closest target
class EuclideanDistance(Heuristic):
    def __call__(self, state: State) -> float:
        total_distance = 0
        for box in state.boxes:
            min_distance = float('inf')
            for goal in state.board.goals:
                distance = euclidean(box, goal)
                if distance < min_distance:
                    min_distance = distance
            total_distance += min_distance
        return total_distance

# Calculates whether the state is a deadlock or not
class Deadlock(Heuristic):
    """ Heuristic that returns infinity if the state is a deadlock, 0 otherwise """
    def __call__(self, state: State) -> float:
        if state.is_deadlock():
            return float('inf')
        return 0

# We can say that given a wall with no goals or holes, it is a deadlock if a box is next to it
#class DeadlockCorner(Heuristic):
#    def __call__(self, state: State) -> float:
#        if state.is_deadlock_corner():
#            return float('inf')
#        return 0


class BasicHeuristic(Heuristic):
    def __call__(self, state: State) -> float:
        #  returns the amount of boxes that are not in the correct position
        return len([box for box in state.boxes if box not in state.board.goals])
    

class Inadmissible(Heuristic):
    def __call__(self, state: State) -> float:
        total_distance = 0

        for box in state.boxes:
            total_distance += manhattan(box, state.player)
           

        for box in state.boxes:
            for goal in state.board.goals:
                total_distance += manhattan(box, goal)

        return total_distance<|MERGE_RESOLUTION|>--- conflicted
+++ resolved
@@ -113,9 +113,8 @@
         min_for_a_box = min_for_a_box if min_for_a_box < float('inf') else 0
 
         min_for_target = float('inf')
-<<<<<<< HEAD
         if min_box is not None:  
-            for goal in state.goals:
+            for goal in state.board.goals:
                 box_to_goal_distance = manhattan(min_box, goal)
                 if box_to_goal_distance < min_for_target:
                     min_for_target = box_to_goal_distance
@@ -123,12 +122,6 @@
         min_for_target = min_for_target if min_for_target < float('inf') else 0
 
         return min_for_a_box + min_for_target
-=======
-        for goal in state.board.goals:
-            box_to_goal_distance = manhattan(min_box, goal)
-            if box_to_goal_distance < min_for_target:
-                min_for_target = box_to_goal_distance
->>>>>>> 1ea925fe
 
 
 # Calculates the sum of the euclidean distances between the boxes and their closest target
