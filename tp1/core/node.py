from core.state import State
<<<<<<< HEAD

class Node:
    def __init__(self, state: State, parent=None, action=None, path_cost=0, heuristic=0):
=======
class Node:
    def __init__(self, state, parent=None, action=None, path_cost=0, heuristic=0):
>>>>>>> 19178bc0
        self.state = state
        self.parent = parent
        self.action = action  # Track the action leading to this node
        self.path_cost = path_cost
        self.heuristic = heuristic
        self.total_cost = self.path_cost + self.heuristic

    def __lt__(self, other):
        return self.total_cost < other.total_cost

    def get_path(self):
        actions = []
        node = self
        while node.parent:
            actions.append(node.action)
            node = node.parent
        actions.reverse()
        return actions

    def __str__(self):
        return str(self.state)

<<<<<<< HEAD
=======
    def get_children(self):
        children = []
        actions, states = self.state.get_actions()
        for action, state in zip(actions, states):
            children.append(Node(state, self, action, self.path_cost + 1))
        return children

    def is_goal(self):
        return self.state.is_goal()

    def is_dead_end(self):
        return self.state.is_deadlock()

>>>>>>> 19178bc0
    def __eq__(self, other):
        return self.state == other.state

    def __hash__(self):
        return hash(self.state)<|MERGE_RESOLUTION|>--- conflicted
+++ resolved
@@ -1,14 +1,10 @@
 from core.state import State
-<<<<<<< HEAD
 
 class Node:
     def __init__(self, state: State, parent=None, action=None, path_cost=0, heuristic=0):
-=======
-class Node:
-    def __init__(self, state, parent=None, action=None, path_cost=0, heuristic=0):
->>>>>>> 19178bc0
         self.state = state
         self.parent = parent
+        self.action = action  # Track the action leading to this node
         self.action = action  # Track the action leading to this node
         self.path_cost = path_cost
         self.heuristic = heuristic
@@ -29,8 +25,6 @@
     def __str__(self):
         return str(self.state)
 
-<<<<<<< HEAD
-=======
     def get_children(self):
         children = []
         actions, states = self.state.get_actions()
@@ -44,7 +38,6 @@
     def is_dead_end(self):
         return self.state.is_deadlock()
 
->>>>>>> 19178bc0
     def __eq__(self, other):
         return self.state == other.state
 
