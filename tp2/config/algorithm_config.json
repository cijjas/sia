--- conflicted
+++ resolved
@@ -28,12 +28,9 @@
                 "weight": 1
             }
         ]
-<<<<<<< HEAD
-=======
     },
      "termination_criteria": {
         "max_generations": 300
->>>>>>> 2ba61c44
     }
     
 }