--- conflicted
+++ resolved
@@ -80,7 +80,6 @@
 
         # Incrementar la generación
         self.generation += 1
-<<<<<<< HEAD
         self.grow_older()
 
     
@@ -88,8 +87,6 @@
         """ Returns the portion of individuals with age greater or equal to the given age """
         elder_individuals = [individual for individual in self.individuals if individual.age >= age]
         return len(elder_individuals) / len(self.individuals)
-=======
->>>>>>> e9189dfa
 
     def has_converged(self):
 
