--- conflicted
+++ resolved
@@ -5,31 +5,12 @@
 import os
 import json
 import sys
-<<<<<<< HEAD
-from typing import NamedTuple, Optional
+from utils.config import Config
 
 RESULTS_DIR="output/ej3"
 XOR_FILE = "xor.json"
 PARITY_FILE = "parity.json"
 DIGIT_FILE = "digit.json"
-
-class Config(NamedTuple):
-    type: Optional[str] = None
-    data: Optional[str] = None
-    output: Optional[str] = None
-    topology: Optional[list] = None
-    activation_function: Optional[ActivationFunction] = None
-    optimizer: Optional[Optimizer] = None
-    epochs: Optional[int] = None
-    mini_batch_size: Optional[int] = None
-    learning_rate: Optional[float] = None
-    epsilon: Optional[float] = None
-    seed: Optional[int] = None
-
-=======
-from utils.config import Config
->>>>>>> a483fd04
-
 
 def convert_file_to_numpy(file_path: str, bits_per_element: int) -> np.ndarray:
     with open(file_path, 'r') as file:
