from models.mlp.network_2 import MultilayerPerceptron
import numpy as np
import sys
from utils.config import Config

RESULTS_DIR="output/ej3"
XOR_FILE = "xor.json"
PARITY_FILE = "parity.json"
<<<<<<< HEAD
DIGIT_FILE = "digit.json"
=======
CLEAN_CLEAN_DIR = "clean_clean"
CLEAN_NOISY1_DIR = "clean_noisy1"
NOISY1_NOISY1_DIR = "noisy1_noisy1"
NOISY1_NOISY2_DIR = "noisy1_noisy2"
SECOND_TRAIN_SALT_PEPPER = "second_train_salt_pepper"
DIGIT_TRAIN_FILE = "digit_train.json"
DIGIT_TEST_FILE = "res_digit.json"
>>>>>>> 78a83e26


# Exercise 1
def logic_xor(config: Config):
    X_logical = convert_file_to_numpy(config.data, bits_per_element=2)
    y_selected = np.array([[0], [1], [1], [0]])
    training_data = list(zip(X_logical, y_selected))
    
    net = MultilayerPerceptron(
        seed=config.seed,
        topology=config.topology, 
        activation_function=config.activation_function,
        optimizer=config.optimizer
    )

    net.fit(
        training_data=training_data,
        epochs=config.epochs, 
        mini_batch_size=config.mini_batch_size,
    )

    print(f"Accuracy: {net.evaluate(test_data=training_data, epsilon=config.epsilon)}")

# Exercise 2
def parity(config: Config):
    x = convert_file_to_numpy(config.data, bits_per_element=35)
    # Output data (even = 0, odd = 1)
    y = np.array([
        [0],  [1],  [0],  [1],  [0],  [1],  [0],  [1],  [0],  [1],
    ])

    training_data = list(zip(x, y))

    # Our logic which the net probably doesnt follow is taking the 35 bits as input
    # Second layer hopefully identifies likelyhood of being each number (0, 1, 2...)
    # Last layer simply activates taking into account only the neurons that represent the even numbers


    net = MultilayerPerceptron(
        seed=config.seed,
        topology=config.topology,
        activation_function=config.activation_function,
        optimizer=config.optimizer
    )

    test_results: list[tuple[int, int]] = []

    net.fit(
        training_data=training_data,
        epochs=config.epochs,
        mini_batch_size=config.mini_batch_size,
       
        ) 
    

    print(f"Accuracy: {net.evaluate(test_data=training_data, epsilon=config.epsilon)}")
    return 1



# Exercise 3
def number_identifier(config: Config):
    x = convert_file_to_numpy(config.data, bits_per_element=35)

    y = np.array([
        [[1],  [0],  [0],  [0],  [0],  [0],  [0],  [0],  [0],  [0]],
        [[0],  [1],  [0],  [0],  [0],  [0],  [0],  [0],  [0],  [0]],
        [[0],  [0],  [1],  [0],  [0],  [0],  [0],  [0],  [0],  [0]],
        [[0],  [0],  [0],  [1],  [0],  [0],  [0],  [0],  [0],  [0]],
        [[0],  [0],  [0],  [0],  [1],  [0],  [0],  [0],  [0],  [0]],
        [[0],  [0],  [0],  [0],  [0],  [1],  [0],  [0],  [0],  [0]],
        [[0],  [0],  [0],  [0],  [0],  [0],  [1],  [0],  [0],  [0]],
        [[0],  [0],  [0],  [0],  [0],  [0],  [0],  [1],  [0],  [0]],
        [[0],  [0],  [0],  [0],  [0],  [0],  [0],  [0],  [1],  [0]],
        [[0],  [0],  [0],  [0],  [0],  [0],  [0],  [0],  [0],  [1]],
    ])

<<<<<<< HEAD
    training_data = list(zip(x, y))
=======
    while len(y) < len(x):
        y = np.append(y, y, axis=0)

    data = list(zip(x, y))

    weights, biases = parse_weights_and_biases(config.path_to_weights_and_biases)
>>>>>>> 78a83e26

    net = MultilayerPerceptron(
        seed=config.seed,
        topology=config.topology,
        activation_function=config.activation_function,
        optimizer=config.optimizer,
        weights=weights,
        biases=biases
    )
<<<<<<< HEAD
=======

    test_results: list[tuple[int, int]] = []

    print(f"Accuracy: {net.evaluate(data, epsilon=config.epsilon, test_results=test_results)}")

    # wrap each element in a list
    test_results = [test_results]

    persist_results(f'{RESULTS_DIR}/{DIGIT_TEST_FILE}', net.weights, net.biases, test_results, config.epochs)

    return 1

def number_identifier_clean_clean(config: Config):
    """ Trains a network with clean digits and test it with clean digits.
       Then saves the results of the test in a json file """
    x = convert_file_to_numpy(config.data, bits_per_element=35)

    y = np.array([
        [[1],  [0],  [0],  [0],  [0],  [0],  [0],  [0],  [0],  [0]],
        [[0],  [1],  [0],  [0],  [0],  [0],  [0],  [0],  [0],  [0]],
        [[0],  [0],  [1],  [0],  [0],  [0],  [0],  [0],  [0],  [0]],
        [[0],  [0],  [0],  [1],  [0],  [0],  [0],  [0],  [0],  [0]],
        [[0],  [0],  [0],  [0],  [1],  [0],  [0],  [0],  [0],  [0]],
        [[0],  [0],  [0],  [0],  [0],  [1],  [0],  [0],  [0],  [0]],
        [[0],  [0],  [0],  [0],  [0],  [0],  [1],  [0],  [0],  [0]],
        [[0],  [0],  [0],  [0],  [0],  [0],  [0],  [1],  [0],  [0]],
        [[0],  [0],  [0],  [0],  [0],  [0],  [0],  [0],  [1],  [0]],
        [[0],  [0],  [0],  [0],  [0],  [0],  [0],  [0],  [0],  [1]],
    ])

    training_data = list(zip(x, y))

    net = MultilayerPerceptron(
        seed=config.seed,
        topology=config.topology,
        activation_function=config.activation_function,
        optimizer=config.optimizer  
    )

    test_results: list[tuple[int, int]] = []

    test_data = None
    digits = [0, 1, 2, 3, 4, 5, 6, 7, 8, 9]

    if config.testing_data is not None:
        test_data = list(zip(
            convert_file_to_numpy(config.testing_data, bits_per_element=35),
            [np.array([[1] if i == digit else [0] for digit in digits]) for i in range(10)]
        ))

>>>>>>> 78a83e26
    net.fit(
        training_data=training_data,
        epochs=config.epochs,
        mini_batch_size=config.mini_batch_size,
<<<<<<< HEAD
    ) 
=======
        epsilon=config.epsilon,
        test_data=test_data,
        test_results=test_results
    ) # ! learning rate is divided by the mini_batch_update

    persist_results(f'{RESULTS_DIR}/{CLEAN_CLEAN_DIR}/{DIGIT_TEST_FILE}', net.weights, net.biases, test_results, config.epochs)

    return 1

def number_identifier_clean_noisy1(config: Config):
    """ Trains a network with clean digits and test it with noisy digits """
    x = convert_file_to_numpy(config.data, bits_per_element=35)

    y = np.array([
        [[1],  [0],  [0],  [0],  [0],  [0],  [0],  [0],  [0],  [0]],
        [[0],  [1],  [0],  [0],  [0],  [0],  [0],  [0],  [0],  [0]],
        [[0],  [0],  [1],  [0],  [0],  [0],  [0],  [0],  [0],  [0]],
        [[0],  [0],  [0],  [1],  [0],  [0],  [0],  [0],  [0],  [0]],
        [[0],  [0],  [0],  [0],  [1],  [0],  [0],  [0],  [0],  [0]],
        [[0],  [0],  [0],  [0],  [0],  [1],  [0],  [0],  [0],  [0]],
        [[0],  [0],  [0],  [0],  [0],  [0],  [1],  [0],  [0],  [0]],
        [[0],  [0],  [0],  [0],  [0],  [0],  [0],  [1],  [0],  [0]],
        [[0],  [0],  [0],  [0],  [0],  [0],  [0],  [0],  [1],  [0]],
        [[0],  [0],  [0],  [0],  [0],  [0],  [0],  [0],  [0],  [1]],
    ])

    training_data = list(zip(x, y))

    net = MultilayerPerceptron(
        seed=config.seed,
        topology=config.topology,
        activation_function=config.activation_function,
        optimizer=config.optimizer  
    )

    test_results: list[tuple[int, int]] = []
    training_results: list[tuple[int, int]] = []

    test_data = None
    digits = [0, 1, 2, 3, 4, 5, 6, 7, 8, 9]

    if config.testing_data is not None:
        test_data = list(zip(
            convert_file_to_numpy(config.testing_data, bits_per_element=35),
            [np.array([[1] if i == digit else [0] for digit in digits]) for i in range(10)]
        ))

    net.fit(
        training_data=training_data,
        epochs=config.epochs,
        eta=config.learning_rate,
        mini_batch_size=config.mini_batch_size,
        epsilon=config.epsilon,
        test_data=test_data,
        test_results=test_results,
        training_results=training_results
    ) # ! learning rate is divided by the mini_batch_update

    persist_results(f'{RESULTS_DIR}/{CLEAN_NOISY1_DIR}/{DIGIT_TEST_FILE}', net.weights, net.biases, test_results, config.epochs)
    persist_results(f'{RESULTS_DIR}/{CLEAN_NOISY1_DIR}/{DIGIT_TRAIN_FILE}', net.weights, net.biases, training_results, config.epochs)

    return 1

def number_identifier_noisy1_noisy1(config: Config):
    """ Trains a network with noisy digits and test it with noisy digits with the same distribution.
      The weights and biases that the network uses are taken from the clean_clean training.
       It then saves the results of the test in a json file """
    x = convert_file_to_numpy(config.data, bits_per_element=35)

    y = np.array([
        [[1],  [0],  [0],  [0],  [0],  [0],  [0],  [0],  [0],  [0]],
        [[0],  [1],  [0],  [0],  [0],  [0],  [0],  [0],  [0],  [0]],
        [[0],  [0],  [1],  [0],  [0],  [0],  [0],  [0],  [0],  [0]],
        [[0],  [0],  [0],  [1],  [0],  [0],  [0],  [0],  [0],  [0]],
        [[0],  [0],  [0],  [0],  [1],  [0],  [0],  [0],  [0],  [0]],
        [[0],  [0],  [0],  [0],  [0],  [1],  [0],  [0],  [0],  [0]],
        [[0],  [0],  [0],  [0],  [0],  [0],  [1],  [0],  [0],  [0]],
        [[0],  [0],  [0],  [0],  [0],  [0],  [0],  [1],  [0],  [0]],
        [[0],  [0],  [0],  [0],  [0],  [0],  [0],  [0],  [1],  [0]],
        [[0],  [0],  [0],  [0],  [0],  [0],  [0],  [0],  [0],  [1]],
    ])

    while len(y) < len(x):
        y = np.append(y, y, axis=0)

    training_data = list(zip(x, y))

    weights, biases = parse_weights_and_biases(config.path_to_weights_and_biases)

    net = MultilayerPerceptron(
        seed=config.seed,
        topology=config.topology,
        activation_function=config.activation_function,
        optimizer=config.optimizer,
        weights=weights,
        biases=biases
    )
>>>>>>> 78a83e26

    test_results: list[tuple[int, int]] = []

    test_data = None
    digits = [0, 1, 2, 3, 4, 5, 6, 7, 8, 9]

    if config.testing_data is not None:
        test_data = list(zip(
            convert_file_to_numpy(config.testing_data, bits_per_element=35),
            [np.array([[1] if i == digit else [0] for digit in digits]) for i in range(10)]
        ))

    


    print(f"Accuracy: {net.evaluate(test_data, epsilon=config.epsilon)}")
    return 1

def number_identifier_noisy1_noisy2(config: Config):
    """ Trains a network with noisy digits and test it with noisy digits with another distribution.
      The weights and biases that the network uses are taken from the clean_clean training.
       It then saves the results of the test in a json file """
    x = convert_file_to_numpy(config.data, bits_per_element=35)

    y = np.array([
        [[1],  [0],  [0],  [0],  [0],  [0],  [0],  [0],  [0],  [0]],
        [[0],  [1],  [0],  [0],  [0],  [0],  [0],  [0],  [0],  [0]],
        [[0],  [0],  [1],  [0],  [0],  [0],  [0],  [0],  [0],  [0]],
        [[0],  [0],  [0],  [1],  [0],  [0],  [0],  [0],  [0],  [0]],
        [[0],  [0],  [0],  [0],  [1],  [0],  [0],  [0],  [0],  [0]],
        [[0],  [0],  [0],  [0],  [0],  [1],  [0],  [0],  [0],  [0]],
        [[0],  [0],  [0],  [0],  [0],  [0],  [1],  [0],  [0],  [0]],
        [[0],  [0],  [0],  [0],  [0],  [0],  [0],  [1],  [0],  [0]],
        [[0],  [0],  [0],  [0],  [0],  [0],  [0],  [0],  [1],  [0]],
        [[0],  [0],  [0],  [0],  [0],  [0],  [0],  [0],  [0],  [1]],
    ])

    while len(y) < len(x):
        y = np.append(y, y, axis=0)

    training_data = list(zip(x, y))

    weights, biases = parse_weights_and_biases(config.path_to_weights_and_biases)

    net = MultilayerPerceptron(
        seed=config.seed,
        topology=config.topology,
        activation_function=config.activation_function,
        optimizer=config.optimizer,
        weights=weights,
        biases=biases
    )

    test_results: list[tuple[int, int]] = []

    net.fit_with_cross_validation(
        training_data=training_data,
        epochs=config.epochs,
        eta=config.learning_rate,
        mini_batch_size=config.mini_batch_size,
        epsilon=config.epsilon,
        n_splits=config.n_splits,
        test_results=test_results,
    ) # ! learning rate is divided by the mini_batch_update

    persist_results(f'{RESULTS_DIR}/{NOISY1_NOISY2_DIR}/cross_val_{DIGIT_TEST_FILE}', net.weights, net.biases, test_results, config.epochs)

    return 1

def number_identifier_second_train_salt_pepper(config: Config):
    """ Trains a network with noisy digits and test it with noisy digits with another distribution.
      The weights and biases that the network uses are taken from the clean_clean training.
       It then saves the results of the test in a json file """
    x = convert_file_to_numpy(config.data, bits_per_element=35)

    y = np.array([
        [[1],  [0],  [0],  [0],  [0],  [0],  [0],  [0],  [0],  [0]],
        [[0],  [1],  [0],  [0],  [0],  [0],  [0],  [0],  [0],  [0]],
        [[0],  [0],  [1],  [0],  [0],  [0],  [0],  [0],  [0],  [0]],
        [[0],  [0],  [0],  [1],  [0],  [0],  [0],  [0],  [0],  [0]],
        [[0],  [0],  [0],  [0],  [1],  [0],  [0],  [0],  [0],  [0]],
        [[0],  [0],  [0],  [0],  [0],  [1],  [0],  [0],  [0],  [0]],
        [[0],  [0],  [0],  [0],  [0],  [0],  [1],  [0],  [0],  [0]],
        [[0],  [0],  [0],  [0],  [0],  [0],  [0],  [1],  [0],  [0]],
        [[0],  [0],  [0],  [0],  [0],  [0],  [0],  [0],  [1],  [0]],
        [[0],  [0],  [0],  [0],  [0],  [0],  [0],  [0],  [0],  [1]],
    ])

    while len(y) < len(x):
        y = np.append(y, y, axis=0)

    training_data = list(zip(x, y))

    weights, biases = parse_weights_and_biases(config.path_to_weights_and_biases)

    net = MultilayerPerceptron(
        seed=config.seed,
        topology=config.topology,
        activation_function=config.activation_function,
        optimizer=config.optimizer,
        weights=weights,
        biases=biases
    )

    test_results: list[tuple[int, int]] = []

    net.fit_with_cross_validation(
        training_data=training_data,
        epochs=config.epochs,
        eta=config.learning_rate,
        mini_batch_size=config.mini_batch_size,
        epsilon=config.epsilon,
        n_splits=config.n_splits,
        test_results=test_results,
    ) # ! learning rate is divided by the mini_batch_update

    persist_results(f'{RESULTS_DIR}/{SECOND_TRAIN_SALT_PEPPER}/cross_val_{DIGIT_TEST_FILE}', net.weights, net.biases, test_results, config.epochs)

    return 1


############################################################################################################

<<<<<<< HEAD
def convert_file_to_numpy(file_path: str, bits_per_element: int) -> np.ndarray:
=======
    data = {
        "weights": [w.tolist() for w in weights],
        "biases": [b.tolist() for b in biases],
        "test_results": convert_test_results(test_results),
        "epochs": epochs
    }
    
    with open(json_file, "w") as f:
        json.dump(data, f, indent=4)

def parse_weights_and_biases(file_path: str) -> tuple[list[np.ndarray], list[np.ndarray]]:
    if file_path is None:
        return None, None
>>>>>>> 78a83e26
    with open(file_path, 'r') as file:
        data = file.read().splitlines()

    output = []
    current_element = []

    for line in data:
        row = [int(char) for char in line.replace(" ", "")]

        current_element.extend(row)

        while len(current_element) >= bits_per_element:
            element_bits = current_element[:bits_per_element] 
            output.append([[bit] for bit in element_bits])  
            current_element = current_element[bits_per_element:] 

    if current_element:
        raise ValueError(f"Leftover bits that do not form a complete element: {current_element}")

    return np.array(output)

def main():
    if len(sys.argv) < 2:
        print("Usage: python script.py <config_file>")
        sys.exit(1)

    config = Config().read_config(sys.argv[1])

    # Now you can use these NamedTuple instances in your logic
    if config.type == "xor":
        logic_xor(config)
    elif config.type == "number_identifier":
        number_identifier(config)
<<<<<<< HEAD
    elif config.type == "parity":
        parity(config)
=======
    elif config.type == "number_identifier_1":
        number_identifier_clean_clean(config)
    elif config.type == "number_identifier_2":
        number_identifier_clean_noisy1(config)
    elif config.type == "number_identifier_4":
        number_identifier_noisy1_noisy2(config)
    elif config.type == "number_identifier_5":
        number_identifier_second_train_salt_pepper(config)
>>>>>>> 78a83e26
    else:
        print("Invalid problem type")
        sys.exit(1)

if __name__ == "__main__":
    main()<|MERGE_RESOLUTION|>--- conflicted
+++ resolved
@@ -6,17 +6,7 @@
 RESULTS_DIR="output/ej3"
 XOR_FILE = "xor.json"
 PARITY_FILE = "parity.json"
-<<<<<<< HEAD
 DIGIT_FILE = "digit.json"
-=======
-CLEAN_CLEAN_DIR = "clean_clean"
-CLEAN_NOISY1_DIR = "clean_noisy1"
-NOISY1_NOISY1_DIR = "noisy1_noisy1"
-NOISY1_NOISY2_DIR = "noisy1_noisy2"
-SECOND_TRAIN_SALT_PEPPER = "second_train_salt_pepper"
-DIGIT_TRAIN_FILE = "digit_train.json"
-DIGIT_TEST_FILE = "res_digit.json"
->>>>>>> 78a83e26
 
 
 # Exercise 1
@@ -94,16 +84,7 @@
         [[0],  [0],  [0],  [0],  [0],  [0],  [0],  [0],  [0],  [1]],
     ])
 
-<<<<<<< HEAD
-    training_data = list(zip(x, y))
-=======
-    while len(y) < len(x):
-        y = np.append(y, y, axis=0)
-
-    data = list(zip(x, y))
-
-    weights, biases = parse_weights_and_biases(config.path_to_weights_and_biases)
->>>>>>> 78a83e26
+    training_data = list(zip(x, y))
 
     net = MultilayerPerceptron(
         seed=config.seed,
@@ -113,23 +94,33 @@
         weights=weights,
         biases=biases
     )
-<<<<<<< HEAD
-=======
-
-    test_results: list[tuple[int, int]] = []
-
-    print(f"Accuracy: {net.evaluate(data, epsilon=config.epsilon, test_results=test_results)}")
-
-    # wrap each element in a list
-    test_results = [test_results]
-
-    persist_results(f'{RESULTS_DIR}/{DIGIT_TEST_FILE}', net.weights, net.biases, test_results, config.epochs)
-
-    return 1
-
-def number_identifier_clean_clean(config: Config):
-    """ Trains a network with clean digits and test it with clean digits.
-       Then saves the results of the test in a json file """
+    net.fit(
+        training_data=training_data,
+        epochs=config.epochs,
+        mini_batch_size=config.mini_batch_size,
+    ) 
+
+    test_results: list[tuple[int, int]] = []
+
+    test_data = None
+    digits = [0, 1, 2, 3, 4, 5, 6, 7, 8, 9]
+
+    if config.testing_data is not None:
+        test_data = list(zip(
+            convert_file_to_numpy(config.testing_data, bits_per_element=35),
+            [np.array([[1] if i == digit else [0] for digit in digits]) for i in range(10)]
+        ))
+
+    
+
+
+    print(f"Accuracy: {net.evaluate(test_data, epsilon=config.epsilon)}")
+    return 1
+
+def number_identifier_noisy1_noisy2(config: Config):
+    """ Trains a network with noisy digits and test it with noisy digits with another distribution.
+      The weights and biases that the network uses are taken from the clean_clean training.
+       It then saves the results of the test in a json file """
     x = convert_file_to_numpy(config.data, bits_per_element=35)
 
     y = np.array([
@@ -145,45 +136,42 @@
         [[0],  [0],  [0],  [0],  [0],  [0],  [0],  [0],  [0],  [1]],
     ])
 
-    training_data = list(zip(x, y))
-
-    net = MultilayerPerceptron(
-        seed=config.seed,
-        topology=config.topology,
-        activation_function=config.activation_function,
-        optimizer=config.optimizer  
-    )
-
-    test_results: list[tuple[int, int]] = []
-
-    test_data = None
-    digits = [0, 1, 2, 3, 4, 5, 6, 7, 8, 9]
-
-    if config.testing_data is not None:
-        test_data = list(zip(
-            convert_file_to_numpy(config.testing_data, bits_per_element=35),
-            [np.array([[1] if i == digit else [0] for digit in digits]) for i in range(10)]
-        ))
-
->>>>>>> 78a83e26
-    net.fit(
-        training_data=training_data,
-        epochs=config.epochs,
-        mini_batch_size=config.mini_batch_size,
-<<<<<<< HEAD
-    ) 
-=======
+    while len(y) < len(x):
+        y = np.append(y, y, axis=0)
+
+    training_data = list(zip(x, y))
+
+    weights, biases = parse_weights_and_biases(config.path_to_weights_and_biases)
+
+    net = MultilayerPerceptron(
+        seed=config.seed,
+        topology=config.topology,
+        activation_function=config.activation_function,
+        optimizer=config.optimizer,
+        weights=weights,
+        biases=biases
+    )
+
+    test_results: list[tuple[int, int]] = []
+
+    net.fit_with_cross_validation(
+        training_data=training_data,
+        epochs=config.epochs,
+        eta=config.learning_rate,
+        mini_batch_size=config.mini_batch_size,
         epsilon=config.epsilon,
-        test_data=test_data,
-        test_results=test_results
+        n_splits=config.n_splits,
+        test_results=test_results,
     ) # ! learning rate is divided by the mini_batch_update
 
-    persist_results(f'{RESULTS_DIR}/{CLEAN_CLEAN_DIR}/{DIGIT_TEST_FILE}', net.weights, net.biases, test_results, config.epochs)
-
-    return 1
-
-def number_identifier_clean_noisy1(config: Config):
-    """ Trains a network with clean digits and test it with noisy digits """
+    persist_results(f'{RESULTS_DIR}/{NOISY1_NOISY2_DIR}/cross_val_{DIGIT_TEST_FILE}', net.weights, net.biases, test_results, config.epochs)
+
+    return 1
+
+def number_identifier_second_train_salt_pepper(config: Config):
+    """ Trains a network with noisy digits and test it with noisy digits with another distribution.
+      The weights and biases that the network uses are taken from the clean_clean training.
+       It then saves the results of the test in a json file """
     x = convert_file_to_numpy(config.data, bits_per_element=35)
 
     y = np.array([
@@ -199,115 +187,6 @@
         [[0],  [0],  [0],  [0],  [0],  [0],  [0],  [0],  [0],  [1]],
     ])
 
-    training_data = list(zip(x, y))
-
-    net = MultilayerPerceptron(
-        seed=config.seed,
-        topology=config.topology,
-        activation_function=config.activation_function,
-        optimizer=config.optimizer  
-    )
-
-    test_results: list[tuple[int, int]] = []
-    training_results: list[tuple[int, int]] = []
-
-    test_data = None
-    digits = [0, 1, 2, 3, 4, 5, 6, 7, 8, 9]
-
-    if config.testing_data is not None:
-        test_data = list(zip(
-            convert_file_to_numpy(config.testing_data, bits_per_element=35),
-            [np.array([[1] if i == digit else [0] for digit in digits]) for i in range(10)]
-        ))
-
-    net.fit(
-        training_data=training_data,
-        epochs=config.epochs,
-        eta=config.learning_rate,
-        mini_batch_size=config.mini_batch_size,
-        epsilon=config.epsilon,
-        test_data=test_data,
-        test_results=test_results,
-        training_results=training_results
-    ) # ! learning rate is divided by the mini_batch_update
-
-    persist_results(f'{RESULTS_DIR}/{CLEAN_NOISY1_DIR}/{DIGIT_TEST_FILE}', net.weights, net.biases, test_results, config.epochs)
-    persist_results(f'{RESULTS_DIR}/{CLEAN_NOISY1_DIR}/{DIGIT_TRAIN_FILE}', net.weights, net.biases, training_results, config.epochs)
-
-    return 1
-
-def number_identifier_noisy1_noisy1(config: Config):
-    """ Trains a network with noisy digits and test it with noisy digits with the same distribution.
-      The weights and biases that the network uses are taken from the clean_clean training.
-       It then saves the results of the test in a json file """
-    x = convert_file_to_numpy(config.data, bits_per_element=35)
-
-    y = np.array([
-        [[1],  [0],  [0],  [0],  [0],  [0],  [0],  [0],  [0],  [0]],
-        [[0],  [1],  [0],  [0],  [0],  [0],  [0],  [0],  [0],  [0]],
-        [[0],  [0],  [1],  [0],  [0],  [0],  [0],  [0],  [0],  [0]],
-        [[0],  [0],  [0],  [1],  [0],  [0],  [0],  [0],  [0],  [0]],
-        [[0],  [0],  [0],  [0],  [1],  [0],  [0],  [0],  [0],  [0]],
-        [[0],  [0],  [0],  [0],  [0],  [1],  [0],  [0],  [0],  [0]],
-        [[0],  [0],  [0],  [0],  [0],  [0],  [1],  [0],  [0],  [0]],
-        [[0],  [0],  [0],  [0],  [0],  [0],  [0],  [1],  [0],  [0]],
-        [[0],  [0],  [0],  [0],  [0],  [0],  [0],  [0],  [1],  [0]],
-        [[0],  [0],  [0],  [0],  [0],  [0],  [0],  [0],  [0],  [1]],
-    ])
-
-    while len(y) < len(x):
-        y = np.append(y, y, axis=0)
-
-    training_data = list(zip(x, y))
-
-    weights, biases = parse_weights_and_biases(config.path_to_weights_and_biases)
-
-    net = MultilayerPerceptron(
-        seed=config.seed,
-        topology=config.topology,
-        activation_function=config.activation_function,
-        optimizer=config.optimizer,
-        weights=weights,
-        biases=biases
-    )
->>>>>>> 78a83e26
-
-    test_results: list[tuple[int, int]] = []
-
-    test_data = None
-    digits = [0, 1, 2, 3, 4, 5, 6, 7, 8, 9]
-
-    if config.testing_data is not None:
-        test_data = list(zip(
-            convert_file_to_numpy(config.testing_data, bits_per_element=35),
-            [np.array([[1] if i == digit else [0] for digit in digits]) for i in range(10)]
-        ))
-
-    
-
-
-    print(f"Accuracy: {net.evaluate(test_data, epsilon=config.epsilon)}")
-    return 1
-
-def number_identifier_noisy1_noisy2(config: Config):
-    """ Trains a network with noisy digits and test it with noisy digits with another distribution.
-      The weights and biases that the network uses are taken from the clean_clean training.
-       It then saves the results of the test in a json file """
-    x = convert_file_to_numpy(config.data, bits_per_element=35)
-
-    y = np.array([
-        [[1],  [0],  [0],  [0],  [0],  [0],  [0],  [0],  [0],  [0]],
-        [[0],  [1],  [0],  [0],  [0],  [0],  [0],  [0],  [0],  [0]],
-        [[0],  [0],  [1],  [0],  [0],  [0],  [0],  [0],  [0],  [0]],
-        [[0],  [0],  [0],  [1],  [0],  [0],  [0],  [0],  [0],  [0]],
-        [[0],  [0],  [0],  [0],  [1],  [0],  [0],  [0],  [0],  [0]],
-        [[0],  [0],  [0],  [0],  [0],  [1],  [0],  [0],  [0],  [0]],
-        [[0],  [0],  [0],  [0],  [0],  [0],  [1],  [0],  [0],  [0]],
-        [[0],  [0],  [0],  [0],  [0],  [0],  [0],  [1],  [0],  [0]],
-        [[0],  [0],  [0],  [0],  [0],  [0],  [0],  [0],  [1],  [0]],
-        [[0],  [0],  [0],  [0],  [0],  [0],  [0],  [0],  [0],  [1]],
-    ])
-
     while len(y) < len(x):
         y = np.append(y, y, axis=0)
 
@@ -336,57 +215,6 @@
         test_results=test_results,
     ) # ! learning rate is divided by the mini_batch_update
 
-    persist_results(f'{RESULTS_DIR}/{NOISY1_NOISY2_DIR}/cross_val_{DIGIT_TEST_FILE}', net.weights, net.biases, test_results, config.epochs)
-
-    return 1
-
-def number_identifier_second_train_salt_pepper(config: Config):
-    """ Trains a network with noisy digits and test it with noisy digits with another distribution.
-      The weights and biases that the network uses are taken from the clean_clean training.
-       It then saves the results of the test in a json file """
-    x = convert_file_to_numpy(config.data, bits_per_element=35)
-
-    y = np.array([
-        [[1],  [0],  [0],  [0],  [0],  [0],  [0],  [0],  [0],  [0]],
-        [[0],  [1],  [0],  [0],  [0],  [0],  [0],  [0],  [0],  [0]],
-        [[0],  [0],  [1],  [0],  [0],  [0],  [0],  [0],  [0],  [0]],
-        [[0],  [0],  [0],  [1],  [0],  [0],  [0],  [0],  [0],  [0]],
-        [[0],  [0],  [0],  [0],  [1],  [0],  [0],  [0],  [0],  [0]],
-        [[0],  [0],  [0],  [0],  [0],  [1],  [0],  [0],  [0],  [0]],
-        [[0],  [0],  [0],  [0],  [0],  [0],  [1],  [0],  [0],  [0]],
-        [[0],  [0],  [0],  [0],  [0],  [0],  [0],  [1],  [0],  [0]],
-        [[0],  [0],  [0],  [0],  [0],  [0],  [0],  [0],  [1],  [0]],
-        [[0],  [0],  [0],  [0],  [0],  [0],  [0],  [0],  [0],  [1]],
-    ])
-
-    while len(y) < len(x):
-        y = np.append(y, y, axis=0)
-
-    training_data = list(zip(x, y))
-
-    weights, biases = parse_weights_and_biases(config.path_to_weights_and_biases)
-
-    net = MultilayerPerceptron(
-        seed=config.seed,
-        topology=config.topology,
-        activation_function=config.activation_function,
-        optimizer=config.optimizer,
-        weights=weights,
-        biases=biases
-    )
-
-    test_results: list[tuple[int, int]] = []
-
-    net.fit_with_cross_validation(
-        training_data=training_data,
-        epochs=config.epochs,
-        eta=config.learning_rate,
-        mini_batch_size=config.mini_batch_size,
-        epsilon=config.epsilon,
-        n_splits=config.n_splits,
-        test_results=test_results,
-    ) # ! learning rate is divided by the mini_batch_update
-
     persist_results(f'{RESULTS_DIR}/{SECOND_TRAIN_SALT_PEPPER}/cross_val_{DIGIT_TEST_FILE}', net.weights, net.biases, test_results, config.epochs)
 
     return 1
@@ -394,23 +222,7 @@
 
 ############################################################################################################
 
-<<<<<<< HEAD
 def convert_file_to_numpy(file_path: str, bits_per_element: int) -> np.ndarray:
-=======
-    data = {
-        "weights": [w.tolist() for w in weights],
-        "biases": [b.tolist() for b in biases],
-        "test_results": convert_test_results(test_results),
-        "epochs": epochs
-    }
-    
-    with open(json_file, "w") as f:
-        json.dump(data, f, indent=4)
-
-def parse_weights_and_biases(file_path: str) -> tuple[list[np.ndarray], list[np.ndarray]]:
-    if file_path is None:
-        return None, None
->>>>>>> 78a83e26
     with open(file_path, 'r') as file:
         data = file.read().splitlines()
 
@@ -444,19 +256,8 @@
         logic_xor(config)
     elif config.type == "number_identifier":
         number_identifier(config)
-<<<<<<< HEAD
     elif config.type == "parity":
         parity(config)
-=======
-    elif config.type == "number_identifier_1":
-        number_identifier_clean_clean(config)
-    elif config.type == "number_identifier_2":
-        number_identifier_clean_noisy1(config)
-    elif config.type == "number_identifier_4":
-        number_identifier_noisy1_noisy2(config)
-    elif config.type == "number_identifier_5":
-        number_identifier_second_train_salt_pepper(config)
->>>>>>> 78a83e26
     else:
         print("Invalid problem type")
         sys.exit(1)
