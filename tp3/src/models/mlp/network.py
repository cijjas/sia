--- conflicted
+++ resolved
@@ -1,257 +1,250 @@
-import random
-import numpy as np
-from typing import Optional
-from sklearn.metrics import accuracy_score
-<<<<<<< HEAD
-from sklearn.model_selection import KFold
-=======
->>>>>>> ecf0a274
-
-from utils.optimizer import Optimizer
-from utils.activation_function import ActivationFunction
-
-class MultilayerPerceptron(object):
-
-    def __init__(self, seed, topology:list[int], activation_function: ActivationFunction, optimizer:Optimizer):
-        """The list ``topology`` contains the number of neurons in the
-        respective layers of the network.  For example, if the list
-        was [2, 3, 1] then it would be a three-layer network, with the
-        first layer containing 2 neurons, the second layer 3 neurons,
-        and the third layer 1 neuron.
-
-        The biases and weights for the network are initialized
-        randomly, using a Gaussian distribution with mean 0, and
-        variance 1.
-
-        Note that the first layer is assumed to be an input layer, and
-        by convention we won't set any biases for those neurons, since
-        biases are only ever used in computing the outputs from later
-        layers."""
-
-        if seed is not None:
-            np.random.seed(seed)
-
-        self.biases: list[np.ndarray] = [np.random.randn(y, 1) for y in topology[1:]] # Bias vector of matrixes ignores the input layer
-        self.weights: list[np.ndarray] = [np.random.randn(y, x) for x, y in zip(topology[:-1], topology[1:])] # Matches each layer with the next, ignoring the output layer
-
-        self.num_layers: int = len(topology)
-        self.topology: list[int] = topology
-        self.activation_function = activation_function
-        self.optimizer = optimizer
-
-    def feedforward(self, a: np.ndarray) -> np.ndarray:
-        """Return the output of the network if 'a' is the input."""
-
-        for b, w in zip(self.biases, self.weights):
-            a = self.activation_function.activation(np.dot(w, a) + b)
-        return a
-
-    # TODO Remove test_data comment, parameter and logic, unnecesarry overhead
-    def fit(self, training_data: list[tuple[np.ndarray, np.ndarray]], epochs: int, mini_batch_size: int, eta: float,
-            epsilon: float, test_data: Optional[list[tuple[np.ndarray, np.ndarray]]] = None, test_results:list[tuple[int, int]] = None) -> None:
-        """Train the neural network using mini-batch stochastic
-        gradient descent.
-
-        The ``training_data`` is a list of tuples ``(x, y)``
-        representing the training inputs and the desired outputs.
-
-        If ``test_data`` is provided then the network will be
-        evaluated against the test data after each epoch, and
-        partial progress printed out. """
-
-        if test_data is not None:
-            n_test = len(test_data)
-        n: int = len(training_data)
-
-        for j in range(epochs):
-            random.shuffle(training_data)
-            mini_batches:list[list[tuple[np.ndarray, np.ndarray]]] = [
-                training_data[k:k+mini_batch_size]
-                for k in range(0, n, mini_batch_size)]
-            for mini_batch in mini_batches:
-                self.update_weights_and_biases(mini_batch, eta)
-
-            # Logic for when test_data is provided
-            if test_data is not None:
-                if test_results is not None:
-                    test_result = []
-                    self.evaluate(test_data=test_data, epsilon=epsilon, test_results=test_result)
-                    test_results.append(test_result)
-                else:
-                    print("Epoch {0}: {1} / {2}".format(
-                        j, self.evaluate(test_data=test_data, epsilon=epsilon), n_test))
-            else:
-                print("Epoch {0} complete".format(j))
-<<<<<<< HEAD
-            
-    def fit_with_cross_validation(self, training_data: list[tuple[np.ndarray, np.ndarray]], epochs: int, eta: float, mini_batch_size: int,
-                                epsilon: float, n_splits: int, test_data: Optional[list[tuple[np.ndarray, np.ndarray]]] = None,
-                                test_results: list[tuple[int, int]] = None, training_results: list[tuple[int, int]] = None) -> None:
-        kf = KFold(n_splits=n_splits, shuffle=True, random_state=None)
-        
-        for epoch in range(epochs):
-            print(f"Epoch {epoch + 1}/{epochs}")
-            
-            for train_index, val_index in kf.split(training_data):
-                train_set = [training_data[i] for i in train_index]
-                val_set = [training_data[i] for i in val_index]
-                
-                # Shuffle the training set
-                random.shuffle(train_set)
-                
-                # Split the training set into mini-batches
-                mini_batches = [
-                    train_set[k:k + mini_batch_size]
-                    for k in range(0, len(train_set), mini_batch_size)
-                ]
-                
-                # Train on each mini-batch
-                for mini_batch in mini_batches:
-                    self.update_mini_batch(mini_batch, eta)
-                
-                # Evaluate on the validation set
-                #if test_results is not None:
-                #    val_results = []
-                #    self.evaluate(test_data=val_set, epsilon=epsilon, test_results=val_results)
-                #    test_results.append(val_results)
-                #else:
-                #    accuracy = self.evaluate(test_data=val_set, epsilon=epsilon)
-                #    print(f"Validation accuracy: {accuracy}")
-            
-            # Optionally evaluate on the provided test data
-            if test_data is not None:
-                if test_results is not None:
-                    test_result = []
-                    self.evaluate(test_data=test_data, epsilon=epsilon, test_results=test_result)
-                    test_results.append(test_result)
-                else:
-                    accuracy = self.evaluate(test_data=test_data, epsilon=epsilon)
-                    print(f"Test accuracy after epoch {epoch + 1}: {accuracy}")
-
-=======
->>>>>>> ecf0a274
-
-
-    def update_weights_and_biases(self, mini_batch: list[tuple[np.ndarray, np.ndarray]], eta: float) -> None:
-        """Update the network's weights and biases by applying
-        gradient descent using backpropagation to a single mini batch.
-
-        The ``mini_batch`` is a list of tuples ``(x, y)``, and ``eta``
-        is the learning rate."""
-
-        nabla_b: list[np.ndarray] = [np.zeros(b.shape) for b in self.biases]
-        nabla_w: list[np.ndarray] = [np.zeros(w.shape) for w in self.weights]
-
-        for x, y in mini_batch:
-            delta_nabla_b, delta_nabla_w = self.backprop(x, y)
-            nabla_b = [nb+dnb for nb, dnb in zip(nabla_b, delta_nabla_b)]
-            nabla_w = [nw+dnw for nw, dnw in zip(nabla_w, delta_nabla_w)]
-
-        self.weights, self.biases = self.optimizer.update(
-            weights=self.weights,
-            biases=self.biases,
-            grads_w=nabla_w,
-            grads_b=nabla_b,
-            mini_batch_size=len(mini_batch)
-        )
-
-    def backprop(self, input:np.ndarray, expected:np.ndarray) -> tuple[list[np.ndarray], list[np.ndarray]]:
-        """Return a tuple ``(nabla_b, nabla_w)`` representing the
-        gradient for the cost function C_x.
-
-        ``nabla_b`` and ``nabla_w`` are layer-by-layer lists of numpy
-        arrays, similarto ``self.biases`` and ``self.weights``."""
-
-        nabla_b: list[np.ndarray] = [np.zeros(b.shape) for b in self.biases]
-        nabla_w: list[np.ndarray] = [np.zeros(w.shape) for w in self.weights]
-
-        activation: np.ndarray = input # Represents a^{(L-1)} when calculating a^{(L)}
-        activations: list[np.ndarray] = [input] # Stores all activations for later usage in Backpropagation
-        zs: list[np.ndarray] = [] # Stores all pre activations for later usage in Backpropagation
-
-        # Feed Foward with storage
-        for b, w in zip(self.biases, self.weights):
-            # Preactivation calculation and storage for each layer
-            z: np.ndarray = np.dot(w, activation) + b
-            zs.append(z)
-            # Activation calculation and storage for each layer
-            activation = self.activation_function.activation(z)
-            activations.append(activation)
-
-        # Last layer needs special treatment
-        # δ = ∂C/∂a^{(L)} ​⋅ ∂a^{(L)}/∂z^{(L)}
-        delta: np.ndarray = self.cost_derivative(activations[-1], expected) * self.activation_function.activation_prime(zs[-1])
-        # ∇b = ∂C/∂b = δ because ∂z/∂b = 1
-        nabla_b[-1] = delta
-        # ∇w = δ ⋅ ∂z/∂w = δ ⋅ activation^{(L-1)}.T
-        nabla_w[-1] = np.dot(delta, activations[-2].T)
-
-        # Backpropagate the error
-        for l in range(2, self.num_layers):
-            # δ = ∂C/∂z^{(l)} = ∂C/∂a^{(l)} ​⋅ ∂a^{(l)}/∂z^{(l)}
-            delta = np.dot(self.weights[-l+1].transpose(), delta) * self.activation_function.activation_prime(zs[-l])
-            # δ^{(l-1)} = ∂C/∂a^{(l-1)} = δ^{(l)} ⋅ W^{(l)}
-            nabla_b[-l] = delta
-            # Gradient of the cost with respect to weights: ∂C/∂W^{(l)} = δ^{(l)} ⋅ a^{(l-1)}^T
-            nabla_w[-l] = np.dot(delta, activations[-l-1].transpose())
-        return (nabla_b, nabla_w)
-
-    def cost_derivative(self, output_activations: np.ndarray, y: np.ndarray) -> np.ndarray:
-        """Return the vector of partial derivatives partial C_x
-        partial a for the output activations."""
-        return (output_activations-y)
-
-    def evaluate(self, test_data: list[tuple[np.ndarray, np.ndarray]], epsilon: float, test_results: list[tuple[np.ndarray, np.ndarray]] = None) -> float:
-        if self.topology[-1] == 1:
-            return self.single_output_evaluation(test_data, epsilon, test_results)
-        else:
-            return self.multi_output_evaluation(test_data, epsilon, test_results)
-
-
-    def single_output_evaluation(self, test_data: list[tuple[np.ndarray, np.ndarray]], epsilon: float, test_results: list[tuple[np.ndarray, np.ndarray]] = None) -> float:
-        """Return the number of test inputs for which the neural
-        network outputs the correct result."""
-
-        # Initialize test_results if it's not provided
-        if test_results is None:
-            test_results = []
-
-        # Collect predictions and true labels
-        for (x, y) in test_data:
-            arr = self.feedforward(x)
-            test_results.append((arr, y))
-
-        y_true = [true for _, true in test_results]
-        print("True labels:", y_true)
-
-        # y_pred rounds the predicted values to the nearest integer
-        y_pred = [int(np.round(pred)) for pred, _ in test_results]
-        print("Predicted labels:", y_pred)
-
-        accuracy = accuracy_score(y_true, y_pred)
-        return accuracy
-
-    def multi_output_evaluation(self, test_data: list[tuple[np.ndarray, np.ndarray]], epsilon: float, test_results: list[tuple[np.ndarray, np.ndarray]] = None) -> float:
-        """Return the number of test inputs for which the neural
-        network outputs the correct result."""
-
-        # Initialize test_results if it's not provided
-        if test_results is None:
-            test_results = []
-
-        # Collect predictions and true labels
-        for (x, y) in test_data:
-            arr = self.feedforward(x)
-            test_results.append((arr, y))
-
-        y_true = [true for _, true in test_results]
-        #print("True labels:", y_true)
-
-        # Assuming the network outputs an array, we can use argmax to find the most activated neuron
-        y_pred = [np.argmax(pred) for pred, _ in test_results]
-        y_true = [np.argmax(true) for true in y_true]
-
-        #print("Predicted labels:", y_pred)
-
-        accuracy = accuracy_score(y_true, y_pred)
-        return accuracy
+import random
+import numpy as np
+from typing import Optional
+from sklearn.metrics import accuracy_score
+from sklearn.model_selection import KFold
+
+from utils.optimizer import Optimizer
+from utils.activation_function import ActivationFunction
+
+class MultilayerPerceptron(object):
+
+    def __init__(self, seed, topology:list[int], activation_function: ActivationFunction, optimizer:Optimizer):
+        """The list ``topology`` contains the number of neurons in the
+        respective layers of the network.  For example, if the list
+        was [2, 3, 1] then it would be a three-layer network, with the
+        first layer containing 2 neurons, the second layer 3 neurons,
+        and the third layer 1 neuron.
+
+        The biases and weights for the network are initialized
+        randomly, using a Gaussian distribution with mean 0, and
+        variance 1.
+
+        Note that the first layer is assumed to be an input layer, and
+        by convention we won't set any biases for those neurons, since
+        biases are only ever used in computing the outputs from later
+        layers."""
+
+        if seed is not None:
+            np.random.seed(seed)
+
+        self.biases: list[np.ndarray] = [np.random.randn(y, 1) for y in topology[1:]] # Bias vector of matrixes ignores the input layer
+        self.weights: list[np.ndarray] = [np.random.randn(y, x) for x, y in zip(topology[:-1], topology[1:])] # Matches each layer with the next, ignoring the output layer
+
+        self.num_layers: int = len(topology)
+        self.topology: list[int] = topology
+        self.activation_function = activation_function
+        self.optimizer = optimizer
+
+    def feedforward(self, a: np.ndarray) -> np.ndarray:
+        """Return the output of the network if 'a' is the input."""
+
+        for b, w in zip(self.biases, self.weights):
+            a = self.activation_function.activation(np.dot(w, a) + b)
+        return a
+
+    # TODO Remove test_data comment, parameter and logic, unnecesarry overhead
+    def fit(self, training_data: list[tuple[np.ndarray, np.ndarray]], epochs: int, mini_batch_size: int, eta: float,
+            epsilon: float, test_data: Optional[list[tuple[np.ndarray, np.ndarray]]] = None, test_results:list[tuple[int, int]] = None) -> None:
+        """Train the neural network using mini-batch stochastic
+        gradient descent.
+
+        The ``training_data`` is a list of tuples ``(x, y)``
+        representing the training inputs and the desired outputs.
+
+        If ``test_data`` is provided then the network will be
+        evaluated against the test data after each epoch, and
+        partial progress printed out. """
+
+        if test_data is not None:
+            n_test = len(test_data)
+        n: int = len(training_data)
+
+        for j in range(epochs):
+            random.shuffle(training_data)
+            mini_batches:list[list[tuple[np.ndarray, np.ndarray]]] = [
+                training_data[k:k+mini_batch_size]
+                for k in range(0, n, mini_batch_size)]
+            for mini_batch in mini_batches:
+                self.update_weights_and_biases(mini_batch, eta)
+
+            # Logic for when test_data is provided
+            if test_data is not None:
+                if test_results is not None:
+                    test_result = []
+                    self.evaluate(test_data=test_data, epsilon=epsilon, test_results=test_result)
+                    test_results.append(test_result)
+                else:
+                    print("Epoch {0}: {1} / {2}".format(
+                        j, self.evaluate(test_data=test_data, epsilon=epsilon), n_test))
+            else:
+                print("Epoch {0} complete".format(j))
+            
+    def fit_with_cross_validation(self, training_data: list[tuple[np.ndarray, np.ndarray]], epochs: int, eta: float, mini_batch_size: int,
+                                epsilon: float, n_splits: int, test_data: Optional[list[tuple[np.ndarray, np.ndarray]]] = None,
+                                test_results: list[tuple[int, int]] = None, training_results: list[tuple[int, int]] = None) -> None:
+        kf = KFold(n_splits=n_splits, shuffle=True, random_state=None)
+        
+        for epoch in range(epochs):
+            print(f"Epoch {epoch + 1}/{epochs}")
+            
+            for train_index, val_index in kf.split(training_data):
+                train_set = [training_data[i] for i in train_index]
+                val_set = [training_data[i] for i in val_index]
+                
+                # Shuffle the training set
+                random.shuffle(train_set)
+                
+                # Split the training set into mini-batches
+                mini_batches = [
+                    train_set[k:k + mini_batch_size]
+                    for k in range(0, len(train_set), mini_batch_size)
+                ]
+                
+                # Train on each mini-batch
+                for mini_batch in mini_batches:
+                    self.update_mini_batch(mini_batch, eta)
+                
+                # Evaluate on the validation set
+                #if test_results is not None:
+                #    val_results = []
+                #    self.evaluate(test_data=val_set, epsilon=epsilon, test_results=val_results)
+                #    test_results.append(val_results)
+                #else:
+                #    accuracy = self.evaluate(test_data=val_set, epsilon=epsilon)
+                #    print(f"Validation accuracy: {accuracy}")
+            
+            # Optionally evaluate on the provided test data
+            if test_data is not None:
+                if test_results is not None:
+                    test_result = []
+                    self.evaluate(test_data=test_data, epsilon=epsilon, test_results=test_result)
+                    test_results.append(test_result)
+                else:
+                    accuracy = self.evaluate(test_data=test_data, epsilon=epsilon)
+                    print(f"Test accuracy after epoch {epoch + 1}: {accuracy}")
+
+
+    def update_weights_and_biases(self, mini_batch: list[tuple[np.ndarray, np.ndarray]], eta: float) -> None:
+        """Update the network's weights and biases by applying
+        gradient descent using backpropagation to a single mini batch.
+
+        The ``mini_batch`` is a list of tuples ``(x, y)``, and ``eta``
+        is the learning rate."""
+
+        nabla_b: list[np.ndarray] = [np.zeros(b.shape) for b in self.biases]
+        nabla_w: list[np.ndarray] = [np.zeros(w.shape) for w in self.weights]
+
+        for x, y in mini_batch:
+            delta_nabla_b, delta_nabla_w = self.backprop(x, y)
+            nabla_b = [nb+dnb for nb, dnb in zip(nabla_b, delta_nabla_b)]
+            nabla_w = [nw+dnw for nw, dnw in zip(nabla_w, delta_nabla_w)]
+
+        self.weights, self.biases = self.optimizer.update(
+            weights=self.weights,
+            biases=self.biases,
+            grads_w=nabla_w,
+            grads_b=nabla_b,
+            mini_batch_size=len(mini_batch)
+        )
+
+    def backprop(self, input:np.ndarray, expected:np.ndarray) -> tuple[list[np.ndarray], list[np.ndarray]]:
+        """Return a tuple ``(nabla_b, nabla_w)`` representing the
+        gradient for the cost function C_x.
+
+        ``nabla_b`` and ``nabla_w`` are layer-by-layer lists of numpy
+        arrays, similarto ``self.biases`` and ``self.weights``."""
+
+        nabla_b: list[np.ndarray] = [np.zeros(b.shape) for b in self.biases]
+        nabla_w: list[np.ndarray] = [np.zeros(w.shape) for w in self.weights]
+
+        activation: np.ndarray = input # Represents a^{(L-1)} when calculating a^{(L)}
+        activations: list[np.ndarray] = [input] # Stores all activations for later usage in Backpropagation
+        zs: list[np.ndarray] = [] # Stores all pre activations for later usage in Backpropagation
+
+        # Feed Foward with storage
+        for b, w in zip(self.biases, self.weights):
+            # Preactivation calculation and storage for each layer
+            z: np.ndarray = np.dot(w, activation) + b
+            zs.append(z)
+            # Activation calculation and storage for each layer
+            activation = self.activation_function.activation(z)
+            activations.append(activation)
+
+        # Last layer needs special treatment
+        # δ = ∂C/∂a^{(L)} ​⋅ ∂a^{(L)}/∂z^{(L)}
+        delta: np.ndarray = self.cost_derivative(activations[-1], expected) * self.activation_function.activation_prime(zs[-1])
+        # ∇b = ∂C/∂b = δ because ∂z/∂b = 1
+        nabla_b[-1] = delta
+        # ∇w = δ ⋅ ∂z/∂w = δ ⋅ activation^{(L-1)}.T
+        nabla_w[-1] = np.dot(delta, activations[-2].T)
+
+        # Backpropagate the error
+        for l in range(2, self.num_layers):
+            # δ = ∂C/∂z^{(l)} = ∂C/∂a^{(l)} ​⋅ ∂a^{(l)}/∂z^{(l)}
+            delta = np.dot(self.weights[-l+1].transpose(), delta) * self.activation_function.activation_prime(zs[-l])
+            # δ^{(l-1)} = ∂C/∂a^{(l-1)} = δ^{(l)} ⋅ W^{(l)}
+            nabla_b[-l] = delta
+            # Gradient of the cost with respect to weights: ∂C/∂W^{(l)} = δ^{(l)} ⋅ a^{(l-1)}^T
+            nabla_w[-l] = np.dot(delta, activations[-l-1].transpose())
+        return (nabla_b, nabla_w)
+
+    def cost_derivative(self, output_activations: np.ndarray, y: np.ndarray) -> np.ndarray:
+        """Return the vector of partial derivatives partial C_x
+        partial a for the output activations."""
+        return (output_activations-y)
+
+    def evaluate(self, test_data: list[tuple[np.ndarray, np.ndarray]], epsilon: float, test_results: list[tuple[np.ndarray, np.ndarray]] = None) -> float:
+        if self.topology[-1] == 1:
+            return self.single_output_evaluation(test_data, epsilon, test_results)
+        else:
+            return self.multi_output_evaluation(test_data, epsilon, test_results)
+
+
+    def single_output_evaluation(self, test_data: list[tuple[np.ndarray, np.ndarray]], epsilon: float, test_results: list[tuple[np.ndarray, np.ndarray]] = None) -> float:
+        """Return the number of test inputs for which the neural
+        network outputs the correct result."""
+
+        # Initialize test_results if it's not provided
+        if test_results is None:
+            test_results = []
+
+        # Collect predictions and true labels
+        for (x, y) in test_data:
+            arr = self.feedforward(x)
+            test_results.append((arr, y))
+
+        y_true = [true for _, true in test_results]
+        print("True labels:", y_true)
+
+        # y_pred rounds the predicted values to the nearest integer
+        y_pred = [int(np.round(pred)) for pred, _ in test_results]
+        print("Predicted labels:", y_pred)
+
+        accuracy = accuracy_score(y_true, y_pred)
+        return accuracy
+
+    def multi_output_evaluation(self, test_data: list[tuple[np.ndarray, np.ndarray]], epsilon: float, test_results: list[tuple[np.ndarray, np.ndarray]] = None) -> float:
+        """Return the number of test inputs for which the neural
+        network outputs the correct result."""
+
+        # Initialize test_results if it's not provided
+        if test_results is None:
+            test_results = []
+
+        # Collect predictions and true labels
+        for (x, y) in test_data:
+            arr = self.feedforward(x)
+            test_results.append((arr, y))
+
+        y_true = [true for _, true in test_results]
+        #print("True labels:", y_true)
+
+        # Assuming the network outputs an array, we can use argmax to find the most activated neuron
+        y_pred = [np.argmax(pred) for pred, _ in test_results]
+        y_true = [np.argmax(true) for true in y_true]
+
+        #print("Predicted labels:", y_pred)
+
+        accuracy = accuracy_score(y_true, y_pred)
+        return accuracy