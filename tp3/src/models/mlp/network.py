--- conflicted
+++ resolved
@@ -1,170 +1,164 @@
-"""
-network.py
-~~~~~~~~~~
-
-A module to implement the stochastic gradient descent learning
-algorithm for a feedforward neural network.  Gradients are calculated
-using backpropagation.  Note that I have focused on making the code
-simple, easily readable, and easily modifiable.  It is not optimized,
-and omits many desirable features.
-"""
-
-#### Libraries
-# Standard library
-import random
-import os
-
-
-
-# Third-party libraries
-import numpy as np
-from typing import Optional
-import json
-
-
-from utils.optimizer import Optimizer
-from utils.activation_function import ActivationFunction
-
-class MultilayerPerceptron(object):
-
-    def __init__(self, seed, topology:list[int], activation_function: ActivationFunction, optimizer:Optimizer):
-        """The list ``topology`` contains the number of neurons in the
-        respective layers of the network.  For example, if the list
-        was [2, 3, 1] then it would be a three-layer network, with the
-        first layer containing 2 neurons, the second layer 3 neurons,
-        and the third layer 1 neuron.  The biases and weights for the
-        network are initialized randomly, using a Gaussian
-        distribution with mean 0, and variance 1.  Note that the first
-        layer is assumed to be an input layer, and by convention we
-        won't set any biases for those neurons, since biases are only
-        ever used in computing the outputs from later layers."""
-        if seed is not None:
-            np.random.seed(seed)
-        self.num_layers: int = len(topology)
-        self.topology: list[int] = topology
-        self.biases: list[np.ndarray] = [np.random.randn(y, 1) for y in topology[1:]] # crea vector de bias para cada capa
-        self.weights: list[np.ndarray] = [np.random.randn(y, x) for x, y in zip(topology[:-1], topology[1:])] # crea matriz de pesos para cada lazo
-        self.activation_function = activation_function
-        self.optimizer = optimizer
-
-    def feedforward(self, a: np.ndarray) -> np.ndarray:
-        """Return the output of the network if 'a' is the input."""
-        for b, w in zip(self.biases, self.weights):
-            a = self.activation_function.activation(np.dot(w, a) + b)
-        return a
-
-    def fit(self, training_data: list[tuple[np.ndarray, np.ndarray]], epochs: int, mini_batch_size: int, eta: float, 
-            epsilon: float, test_data: Optional[list[tuple[np.ndarray, int]]] = None, test_results:list[tuple[int, int]] = None) -> None:
-        # Optional is from python 2.7, it is used to indicate that a parameter is optional
-        # Here in python 3 we can use the optional this way: Optional[type]
-        """Train the neural network using mini-batch stochastic
-        gradient descent.  The ``training_data`` is a list of tuples
-        ``(x, y)`` representing the training inputs and the desired
-        outputs.  The other non-optional parameters are
-        self-explanatory.  If ``test_data`` is provided then the
-        network will be evaluated against the test data after each
-        epoch, and partial progress printed out.  This is useful for
-        tracking progress, but slows things down substantially."""
-        if test_data is not None: n_test = len(test_data)
-        n: int = len(training_data)
-        for j in range(epochs):
-            random.shuffle(training_data)
-            mini_batches:list[list[tuple[np.ndarray, np.ndarray]]] = [
-                training_data[k:k+mini_batch_size]
-                for k in range(0, n, mini_batch_size)]
-            for mini_batch in mini_batches:
-                self.update_mini_batch(mini_batch, eta)
-            if test_data is not None:
-<<<<<<< HEAD
-                if test_results is not None:
-                    test_result = []
-                    self.evaluate(test_data=test_data, epsilon=epsilon, test_results=test_result)
-                    test_results.append(test_result)
-                else:
-                    print("Epoch {0}: {1} / {2}".format(
-                        j, self.evaluate(test_data=test_data, epsilon=epsilon), n_test))
-            
-=======
-                print("Epoch {0}: {1} / {2}".format(
-                    j, self.evaluate(test_data=test_data, epsilon=epsilon), n_test))
-            else:
-                print("Epoch {0} complete".format(j))
-
->>>>>>> 87395ded
-
-    def update_mini_batch(self, mini_batch: list[tuple[np.ndarray, np.ndarray]], eta: float) -> None:
-        """Update the network's weights and biases by applying
-        gradient descent using backpropagation to a single mini batch.
-        The ``mini_batch`` is a list of tuples ``(x, y)``, and ``eta``
-        is the learning rate."""
-        nabla_b: list[np.ndarray] = [np.zeros(b.shape) for b in self.biases]
-        nabla_w: list[np.ndarray] = [np.zeros(w.shape) for w in self.weights]
-        for x, y in mini_batch:
-            delta_nabla_b, delta_nabla_w = self.backprop(x, y)
-            nabla_b = [nb+dnb for nb, dnb in zip(nabla_b, delta_nabla_b)]
-            nabla_w = [nw+dnw for nw, dnw in zip(nabla_w, delta_nabla_w)]
-        self.weights, self.biases = self.optimizer.update(
-            weights=self.weights,
-            biases=self.biases,
-            grads_w=nabla_w,
-            grads_b=nabla_b,
-            mini_batch_size=len(mini_batch)
-        )
-
-
-    def backprop(self, predicted:np.ndarray, expected:np.ndarray) -> tuple[list[np.ndarray], list[np.ndarray]]:
-        """Return a tuple ``(nabla_b, nabla_w)`` representing the
-        gradient for the cost function C_x.  ``nabla_b`` and
-        ``nabla_w`` are layer-by-layer lists of numpy arrays, similar
-        to ``self.biases`` and ``self.weights``."""
-        nabla_b: list[np.ndarray] = [np.zeros(b.shape) for b in self.biases]
-        nabla_w: list[np.ndarray] = [np.zeros(w.shape) for w in self.weights]
-        # feedforward
-        activation: np.ndarray = predicted
-        # activations is a list of arrays, where each array is the activations of the neurons in that layer
-        activations: list[np.ndarray] = [predicted] # list to store all the activations, layer by layer
-        zs: list[np.ndarray] = [] # list to store all the z vectors, layer by layer
-        # Feed Foward that stores the values of the activations for later usage
-        for b, w in zip(self.biases, self.weights):
-            z: np.ndarray = np.dot(w, activation) + b
-            zs.append(z)
-            activation = self.activation_function.activation(z)
-            activations.append(activation)
-        # Backpropagation
-        # Last layer needs special treatment
-        delta: np.ndarray = self.cost_derivative(activations[-1], expected) * self.activation_function.activation_prime(zs[-1])
-        nabla_b[-1] = delta
-        nabla_w[-1] = np.dot(delta, activations[-2].T)
-        # Now we go from the second to last to the input layer
-        for l in range(2, self.num_layers):
-            z: np.ndarray = zs[-l]
-            sp: np.ndarray = self.activation_function.activation_prime(z)
-            delta = np.dot(self.weights[-l+1].transpose(), delta) * sp
-            nabla_b[-l] = delta
-            nabla_w[-l] = np.dot(delta, activations[-l-1].transpose())
-        return (nabla_b, nabla_w)
-
-    def evaluate(self, test_data: list[tuple[np.ndarray, int]], epsilon: float, test_results: list[tuple[int, int]] = None) -> int:
-        """Return the number of test inputs for which the neural
-        network outputs the correct result. Note that the neural
-        network's output is assumed to be the index of whichever
-        neuron in the final layer has the highest activation."""
-        for (x, y) in test_data:
-            arr: np.ndarray = self.feedforward(x)
-            if test_results is not None:
-                test_results.append((arr, y))
-
-        # test_results: list[tuple[int, int]] = [(np.argmax(self.feedforward(x)), y)
-        #                for (x, y) in test_data]
-        test_results: list[tuple[int, int]] = [(self.feedforward(x), y)
-                        for (x, y) in test_data]
-        a = sum(
-            int(np.all(np.abs(x - y) < epsilon))
-            for (x, y) in test_results
-        )
-        return a
-
-    def cost_derivative(self, output_activations: np.ndarray, y: np.ndarray) -> np.ndarray:
-        """Return the vector of partial derivatives partial C_x
-        partial a for the output activations."""
-        return (output_activations-y)
+"""
+network.py
+~~~~~~~~~~
+
+A module to implement the stochastic gradient descent learning
+algorithm for a feedforward neural network.  Gradients are calculated
+using backpropagation.  Note that I have focused on making the code
+simple, easily readable, and easily modifiable.  It is not optimized,
+and omits many desirable features.
+"""
+
+#### Libraries
+# Standard library
+import random
+import os
+
+
+
+# Third-party libraries
+import numpy as np
+from typing import Optional
+import json
+
+
+from utils.optimizer import Optimizer
+from utils.activation_function import ActivationFunction
+
+class MultilayerPerceptron(object):
+
+    def __init__(self, seed, topology:list[int], activation_function: ActivationFunction, optimizer:Optimizer):
+        """The list ``topology`` contains the number of neurons in the
+        respective layers of the network.  For example, if the list
+        was [2, 3, 1] then it would be a three-layer network, with the
+        first layer containing 2 neurons, the second layer 3 neurons,
+        and the third layer 1 neuron.  The biases and weights for the
+        network are initialized randomly, using a Gaussian
+        distribution with mean 0, and variance 1.  Note that the first
+        layer is assumed to be an input layer, and by convention we
+        won't set any biases for those neurons, since biases are only
+        ever used in computing the outputs from later layers."""
+        if seed is not None:
+            np.random.seed(seed)
+        self.num_layers: int = len(topology)
+        self.topology: list[int] = topology
+        self.biases: list[np.ndarray] = [np.random.randn(y, 1) for y in topology[1:]] # crea vector de bias para cada capa
+        self.weights: list[np.ndarray] = [np.random.randn(y, x) for x, y in zip(topology[:-1], topology[1:])] # crea matriz de pesos para cada lazo
+        self.activation_function = activation_function
+        self.optimizer = optimizer
+
+    def feedforward(self, a: np.ndarray) -> np.ndarray:
+        """Return the output of the network if 'a' is the input."""
+        for b, w in zip(self.biases, self.weights):
+            a = self.activation_function.activation(np.dot(w, a) + b)
+        return a
+
+    def fit(self, training_data: list[tuple[np.ndarray, np.ndarray]], epochs: int, mini_batch_size: int, eta: float, 
+            epsilon: float, test_data: Optional[list[tuple[np.ndarray, int]]] = None, test_results:list[tuple[int, int]] = None) -> None:
+        # Optional is from python 2.7, it is used to indicate that a parameter is optional
+        # Here in python 3 we can use the optional this way: Optional[type]
+        """Train the neural network using mini-batch stochastic
+        gradient descent.  The ``training_data`` is a list of tuples
+        ``(x, y)`` representing the training inputs and the desired
+        outputs.  The other non-optional parameters are
+        self-explanatory.  If ``test_data`` is provided then the
+        network will be evaluated against the test data after each
+        epoch, and partial progress printed out.  This is useful for
+        tracking progress, but slows things down substantially."""
+        if test_data is not None: n_test = len(test_data)
+        n: int = len(training_data)
+        for j in range(epochs):
+            random.shuffle(training_data)
+            mini_batches:list[list[tuple[np.ndarray, np.ndarray]]] = [
+                training_data[k:k+mini_batch_size]
+                for k in range(0, n, mini_batch_size)]
+            for mini_batch in mini_batches:
+                self.update_mini_batch(mini_batch, eta)
+            if test_data is not None:
+                if test_results is not None:
+                    test_result = []
+                    self.evaluate(test_data=test_data, epsilon=epsilon, test_results=test_result)
+                    test_results.append(test_result)
+                else:
+                    print("Epoch {0}: {1} / {2}".format(
+                        j, self.evaluate(test_data=test_data, epsilon=epsilon), n_test))
+            else:
+                print("Epoch {0} complete".format(j))
+            
+
+    def update_mini_batch(self, mini_batch: list[tuple[np.ndarray, np.ndarray]], eta: float) -> None:
+        """Update the network's weights and biases by applying
+        gradient descent using backpropagation to a single mini batch.
+        The ``mini_batch`` is a list of tuples ``(x, y)``, and ``eta``
+        is the learning rate."""
+        nabla_b: list[np.ndarray] = [np.zeros(b.shape) for b in self.biases]
+        nabla_w: list[np.ndarray] = [np.zeros(w.shape) for w in self.weights]
+        for x, y in mini_batch:
+            delta_nabla_b, delta_nabla_w = self.backprop(x, y)
+            nabla_b = [nb+dnb for nb, dnb in zip(nabla_b, delta_nabla_b)]
+            nabla_w = [nw+dnw for nw, dnw in zip(nabla_w, delta_nabla_w)]
+        self.weights, self.biases = self.optimizer.update(
+            weights=self.weights,
+            biases=self.biases,
+            grads_w=nabla_w,
+            grads_b=nabla_b,
+            mini_batch_size=len(mini_batch)
+        )
+
+
+    def backprop(self, predicted:np.ndarray, expected:np.ndarray) -> tuple[list[np.ndarray], list[np.ndarray]]:
+        """Return a tuple ``(nabla_b, nabla_w)`` representing the
+        gradient for the cost function C_x.  ``nabla_b`` and
+        ``nabla_w`` are layer-by-layer lists of numpy arrays, similar
+        to ``self.biases`` and ``self.weights``."""
+        nabla_b: list[np.ndarray] = [np.zeros(b.shape) for b in self.biases]
+        nabla_w: list[np.ndarray] = [np.zeros(w.shape) for w in self.weights]
+        # feedforward
+        activation: np.ndarray = predicted
+        # activations is a list of arrays, where each array is the activations of the neurons in that layer
+        activations: list[np.ndarray] = [predicted] # list to store all the activations, layer by layer
+        zs: list[np.ndarray] = [] # list to store all the z vectors, layer by layer
+        # Feed Foward that stores the values of the activations for later usage
+        for b, w in zip(self.biases, self.weights):
+            z: np.ndarray = np.dot(w, activation) + b
+            zs.append(z)
+            activation = self.activation_function.activation(z)
+            activations.append(activation)
+        # Backpropagation
+        # Last layer needs special treatment
+        delta: np.ndarray = self.cost_derivative(activations[-1], expected) * self.activation_function.activation_prime(zs[-1])
+        nabla_b[-1] = delta
+        nabla_w[-1] = np.dot(delta, activations[-2].T)
+        # Now we go from the second to last to the input layer
+        for l in range(2, self.num_layers):
+            z: np.ndarray = zs[-l]
+            sp: np.ndarray = self.activation_function.activation_prime(z)
+            delta = np.dot(self.weights[-l+1].transpose(), delta) * sp
+            nabla_b[-l] = delta
+            nabla_w[-l] = np.dot(delta, activations[-l-1].transpose())
+        return (nabla_b, nabla_w)
+
+    def evaluate(self, test_data: list[tuple[np.ndarray, int]], epsilon: float, test_results: list[tuple[int, int]] = None) -> int:
+        """Return the number of test inputs for which the neural
+        network outputs the correct result. Note that the neural
+        network's output is assumed to be the index of whichever
+        neuron in the final layer has the highest activation."""
+        for (x, y) in test_data:
+            arr: np.ndarray = self.feedforward(x)
+            if test_results is not None:
+                test_results.append((arr, y))
+
+        # test_results: list[tuple[int, int]] = [(np.argmax(self.feedforward(x)), y)
+        #                for (x, y) in test_data]
+        test_results: list[tuple[int, int]] = [(self.feedforward(x), y)
+                        for (x, y) in test_data]
+        a = sum(
+            int(np.all(np.abs(x - y) < epsilon))
+            for (x, y) in test_results
+        )
+        return a
+
+    def cost_derivative(self, output_activations: np.ndarray, y: np.ndarray) -> np.ndarray:
+        """Return the vector of partial derivatives partial C_x
+        partial a for the output activations."""
+        return (output_activations-y)